--- conflicted
+++ resolved
@@ -1,10 +1,6 @@
 {
   "name": "@react-pdf/renderer",
-<<<<<<< HEAD
   "version": "2.0.0",
-=======
-  "version": "1.6.8",
->>>>>>> 6cbdccfd
   "license": "MIT",
   "author": "Diego Muracciole <diegomuracciole@gmail.com>",
   "homepage": "https://github.com/diegomura/react-pdf#readme",
@@ -20,10 +16,7 @@
     "build": "rimraf ./dist && rollup -c",
     "watch": "rimraf ./dist && rollup -c -w",
     "example": "babel-node ./examples/index.js",
-<<<<<<< HEAD
-=======
     "precommit": "git add . && lint-staged",
->>>>>>> 6cbdccfd
     "prepublish": "npm run build",
     "lint": "eslint src",
     "test": "jest",
@@ -37,10 +30,7 @@
     "@react-pdf/textkit": "^0.3.7",
     "abs-svg-path": "^0.1.1",
     "blob-stream": "^0.1.3",
-<<<<<<< HEAD
     "color-string": "^1.5.3",
-=======
->>>>>>> 6cbdccfd
     "cross-fetch": "^3.0.4",
     "emoji-regex": "^8.0.0",
     "hsl-to-hex": "^1.0.0",
@@ -50,18 +40,15 @@
     "parse-svg-path": "^0.1.2",
     "queue": "^6.0.1",
     "ramda": "^0.26.1",
-<<<<<<< HEAD
     "react-reconciler": "^0.23.0",
     "svg-arc-to-cubic-bezier": "^3.2.0",
     "svgpath": "^2.2.2",
-=======
-    "react-reconciler": "^0.21.0",
     "scheduler": "^0.15.0",
->>>>>>> 6cbdccfd
     "yoga-layout-prebuilt": "^1.9.3"
   },
   "peerDependencies": {
-    "react": "^16.0.0"
+    "react": "^16.8.6",
+    "react-dom": "^16.8.6"
   },
   "devDependencies": {
     "@babel/cli": "^7.2.3",
@@ -91,13 +78,8 @@
     "mock-fs": "^4.8.0",
     "mockdate": "^2.0.2",
     "prettier": "^1.16.4",
-<<<<<<< HEAD
     "react": "^16.8.6",
     "react-dom": "^16.8.6",
-=======
-    "react": "^16.9.0",
-    "react-dom": "^16.9.0",
->>>>>>> 6cbdccfd
     "rimraf": "^2.6.3",
     "rollup": "^1.2.3",
     "rollup-plugin-alias": "^1.5.1",
@@ -110,13 +92,6 @@
     "rollup-plugin-sourcemaps": "^0.4.2",
     "rollup-plugin-terser": "^4.0.4"
   },
-<<<<<<< HEAD
-  "peerDependencies": {
-    "react": "^16.8.6",
-    "react-dom": "^16.8.6"
-  },
-=======
->>>>>>> 6cbdccfd
   "lint-staged": {
     "*.js": [
       "yarn run lint",
