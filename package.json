--- conflicted
+++ resolved
@@ -39,13 +39,8 @@
     "prettier": "^1.3.1"
   },
   "dependencies": {
-<<<<<<< HEAD
-    "fbjs": "^0.8.4",
+    "fbjs": "^0.8.12",
     "lerna": "^2.0.0-rc.4",
-=======
-    "fbjs": "^0.8.12",
-    "lerna": "2.0.0-beta.38",
->>>>>>> 3fe97190
     "lodash.times": "^4.3.2"
   },
   "homepage": "https://github.com/diegomura/react-pdf#readme",
