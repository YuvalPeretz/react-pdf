'use strict';

import ReactFiberReconciler from 'react-reconciler';
<<<<<<< HEAD
=======
import {
  unstable_scheduleCallback as schedulePassiveEffects,
  unstable_cancelCallback as cancelPassiveEffects
} from 'scheduler';
>>>>>>> 6cbdccfd

import { createInstance } from './elements';
import propsEqual from './utils/propsEqual';

const emptyObject = {};

<<<<<<< HEAD
const createRenderer = ({ onChange }) => {
  return ReactFiberReconciler({
    supportsMutation: true,

    isPrimaryRenderer: false,

    warnsIfNotActing: false,

    appendInitialChild(parentInstance, child) {
      parentInstance.children.push(child);
    },

    createInstance(type, { style, children, ...props }) {
      return {
        type,
        box: {},
        style: style || {},
        props: props || {},
        children: [],
      };
    },

    createTextInstance(text, rootContainerInstance) {
      return { type: 'TEXT_INSTANCE', value: text };
    },

    finalizeInitialChildren(element, type, props) {
      return false;
    },

    getPublicInstance(instance) {
      return instance;
    },

    prepareForCommit() {
      // Noop
    },

    prepareUpdate(element, type, oldProps, newProps) {
      return !propsEqual(oldProps, newProps);
    },

    resetAfterCommit: onChange,

    resetTextContent(element) {
      // Noop
    },

    getRootHostContext() {
      return emptyObject;
    },

    getChildHostContext() {
      return emptyObject;
    },

    shouldSetTextContent(type, props) {
      return false;
    },

    now: Date.now,

    useSyncScheduling: true,

    appendChild(parentInstance, child) {
      parentInstance.children.push(child);
    },

    appendChildToContainer(parentInstance, child) {
      if (parentInstance.type === 'ROOT') {
        parentInstance.document = child;
      } else {
        parentInstance.children.push(child);
      }
    },

    insertBefore(parentInstance, child, beforeChild) {
      const index = parentInstance.children.indexOf(beforeChild);
      if (index !== -1 && child)
        parentInstance.children.splice(index, 0, child);
    },

    removeChild(parentInstance, child) {
      const index = parentInstance.children.indexOf(child);
      if (index !== -1) parentInstance.children.splice(index, 1);
    },

    removeChildFromContainer(parentInstance, child) {
      const index = parentInstance.children.indexOf(child);
      if (index !== -1) parentInstance.children.splice(index, 1);
    },

    commitTextUpdate(textInstance, oldText, newText) {
      textInstance.value = newText;
    },

    commitUpdate(instance, updatePayload, type, oldProps, newProps) {
      const { style, ...props } = newProps;
      instance.props = props;
      instance.style = style;
    },
  });
};

export default createRenderer;
=======
// If the Link has a strign child or render prop, substitute the instance by a Text,
// that will ultimately render the inline Link via the textkit PDF renderer.
const shouldReplaceLink = (type, props) =>
  type === 'LINK' &&
  (typeof props.children === 'string' ||
    typeof props.children === 'number' ||
    Array.isArray(props.children) ||
    props.render);

const PDFRenderer = ReactFiberReconciler({
  schedulePassiveEffects,
  cancelPassiveEffects,
  supportsMutation: true,
  appendInitialChild(parentInstance, child) {
    parentInstance.appendChild(child);
  },

  createInstance(type, props, internalInstanceHandle) {
    const instanceType = shouldReplaceLink(type, props) ? 'TEXT' : type;
    return createInstance(
      { type: instanceType, props },
      internalInstanceHandle,
    );
  },

  createTextInstance(text, rootContainerInstance) {
    return createInstance(
      { type: 'TEXT_INSTANCE', props: text },
      rootContainerInstance,
    );
  },

  finalizeInitialChildren(element, type, props) {
    return false;
  },

  getPublicInstance(instance) {
    return instance;
  },

  prepareForCommit() {
    // Noop
  },

  prepareUpdate(element, type, oldProps, newProps) {
    return !propsEqual(oldProps, newProps);
  },

  resetAfterCommit() {
    // Noop
  },

  resetTextContent(element) {
    // Noop
  },

  getRootHostContext() {
    return emptyObject;
  },

  getChildHostContext() {
    return emptyObject;
  },

  shouldSetTextContent(type, props) {
    return false;
  },

  now: Date.now,

  useSyncScheduling: true,

  appendChild(parentInstance, child) {
    parentInstance.appendChild(child);
  },

  appendChildToContainer(parentInstance, child) {
    parentInstance.appendChild(child);
  },

  insertBefore(parentInstance, child, beforeChild) {
    parentInstance.appendChildBefore(child, beforeChild);
  },

  removeChild(parentInstance, child) {
    parentInstance.removeChild(child);
  },

  removeChildFromContainer(parentInstance, child) {
    parentInstance.removeChild(child);
  },

  commitTextUpdate(textInstance, oldText, newText) {
    textInstance.update(newText);
  },

  commitUpdate(instance, updatePayload, type, oldProps, newProps) {
    instance.update(newProps);
  },
});

export default PDFRenderer;
>>>>>>> 6cbdccfd
<|MERGE_RESOLUTION|>--- conflicted
+++ resolved
@@ -1,22 +1,21 @@
 'use strict';
 
 import ReactFiberReconciler from 'react-reconciler';
-<<<<<<< HEAD
-=======
 import {
   unstable_scheduleCallback as schedulePassiveEffects,
-  unstable_cancelCallback as cancelPassiveEffects
+  unstable_cancelCallback as cancelPassiveEffects,
 } from 'scheduler';
->>>>>>> 6cbdccfd
 
-import { createInstance } from './elements';
 import propsEqual from './utils/propsEqual';
 
 const emptyObject = {};
 
-<<<<<<< HEAD
 const createRenderer = ({ onChange }) => {
   return ReactFiberReconciler({
+    schedulePassiveEffects,
+
+    cancelPassiveEffects,
+
     supportsMutation: true,
 
     isPrimaryRenderer: false,
@@ -119,108 +118,4 @@
   });
 };
 
-export default createRenderer;
-=======
-// If the Link has a strign child or render prop, substitute the instance by a Text,
-// that will ultimately render the inline Link via the textkit PDF renderer.
-const shouldReplaceLink = (type, props) =>
-  type === 'LINK' &&
-  (typeof props.children === 'string' ||
-    typeof props.children === 'number' ||
-    Array.isArray(props.children) ||
-    props.render);
-
-const PDFRenderer = ReactFiberReconciler({
-  schedulePassiveEffects,
-  cancelPassiveEffects,
-  supportsMutation: true,
-  appendInitialChild(parentInstance, child) {
-    parentInstance.appendChild(child);
-  },
-
-  createInstance(type, props, internalInstanceHandle) {
-    const instanceType = shouldReplaceLink(type, props) ? 'TEXT' : type;
-    return createInstance(
-      { type: instanceType, props },
-      internalInstanceHandle,
-    );
-  },
-
-  createTextInstance(text, rootContainerInstance) {
-    return createInstance(
-      { type: 'TEXT_INSTANCE', props: text },
-      rootContainerInstance,
-    );
-  },
-
-  finalizeInitialChildren(element, type, props) {
-    return false;
-  },
-
-  getPublicInstance(instance) {
-    return instance;
-  },
-
-  prepareForCommit() {
-    // Noop
-  },
-
-  prepareUpdate(element, type, oldProps, newProps) {
-    return !propsEqual(oldProps, newProps);
-  },
-
-  resetAfterCommit() {
-    // Noop
-  },
-
-  resetTextContent(element) {
-    // Noop
-  },
-
-  getRootHostContext() {
-    return emptyObject;
-  },
-
-  getChildHostContext() {
-    return emptyObject;
-  },
-
-  shouldSetTextContent(type, props) {
-    return false;
-  },
-
-  now: Date.now,
-
-  useSyncScheduling: true,
-
-  appendChild(parentInstance, child) {
-    parentInstance.appendChild(child);
-  },
-
-  appendChildToContainer(parentInstance, child) {
-    parentInstance.appendChild(child);
-  },
-
-  insertBefore(parentInstance, child, beforeChild) {
-    parentInstance.appendChildBefore(child, beforeChild);
-  },
-
-  removeChild(parentInstance, child) {
-    parentInstance.removeChild(child);
-  },
-
-  removeChildFromContainer(parentInstance, child) {
-    parentInstance.removeChild(child);
-  },
-
-  commitTextUpdate(textInstance, oldText, newText) {
-    textInstance.update(newText);
-  },
-
-  commitUpdate(instance, updatePayload, type, oldProps, newProps) {
-    instance.update(newProps);
-  },
-});
-
-export default PDFRenderer;
->>>>>>> 6cbdccfd
+export default createRenderer;