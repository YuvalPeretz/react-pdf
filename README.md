--- conflicted
+++ resolved
@@ -80,66 +80,6 @@
 ReactPDF.render(<MyDocument />, `${__dirname}/example.pdf`);
 ```
 
-<<<<<<< HEAD
-=======
-## Examples
-For each example, try opening `output.pdf` to see the result.
-
-<table>
-	<tbody>
-		<tr>
-      <td align="center" valign="top">
-        <img width="150" height="150" src="https://github.com/diegomura/react-pdf/blob/master/examples/text/thumb.png">
-        <br>
-        <a href="https://github.com/diegomura/react-pdf/tree/master/examples/text/">Text</a>
-      </td>
-      <td align="center" valign="top">
-        <img width="150" height="150" src="https://github.com/diegomura/react-pdf/blob/master/examples/images/thumb.png">
-        <br>
-        <a href="https://github.com/diegomura/react-pdf/tree/master/examples/images/">Images</a>
-      </td>
-			<td align="center" valign="top">
-				<img width="150" height="150" src="https://github.com/diegomura/react-pdf/blob/master/examples/resume/thumb.png">
-				<br>
-				<a href="https://github.com/diegomura/react-pdf/tree/master/examples/resume/">Resume</a>
-			</td>
-			<td align="center" valign="top">
-				<img width="150" height="150" src="https://github.com/diegomura/react-pdf/blob/master/examples/fractals/thumb.png">
-				<br>
-				<a href="https://github.com/diegomura/react-pdf/tree/master/examples/fractals/">Fractals</a>
-			</td>
-		</tr>
-	</tbody>
-</table>
-<table>
-	<tbody>
-		<tr>
-			<td align="center" valign="top">
-				<img width="150" height="150" src="https://github.com/diegomura/react-pdf/blob/master/examples/knobs/thumb.png">
-				<br>
-				<a href="https://github.com/diegomura/react-pdf/tree/master/examples/knobs/">Knobs</a>
-			</td>
-      <td align="center" valign="top">
-        <img width="150" height="150" src="https://github.com/diegomura/react-pdf/blob/master/examples/pageWrap/thumb.png">
-        <br>
-        <a href="https://github.com/diegomura/react-pdf/tree/master/examples/pageWrap/">Page wrap</a>
-      </td>
-		</tr>
-	</tbody>
-</table>
-
-To run the examples, first clone the project and install the dependencies:
-```sh
-git clone https://github.com/diegomura/react-pdf.git
-cd react-pdf
-yarn install
-```
-Then, run `yarn example -- <example-name>`
-```sh
-yarn example -- fractals
-```
-
->>>>>>> 4c1c1409
 ## Contributors
 
 This project exists thanks to all the people who contribute. [[Contribute]](CONTRIBUTING.md).
