<p align="center"><img src="https://user-images.githubusercontent.com/5600341/27505816-c8bc37aa-587f-11e7-9a86-08a2d081a8b9.png" height="400px"></p>

React renderer for creating PDF files on the browser, mobile and server

[![npm](https://img.shields.io/npm/v/@react-pdf/core.svg)](https://www.npmjs.com/package/@react-pdf/core)
[![Travis](https://img.shields.io/travis/diegomura/react-pdf.svg)](https://travis-ci.org/diegomura/react-pdf)
[![license](https://img.shields.io/github/license/diegomura/react-pdf.svg)](https://github.com/diegomura/react-pdf/blob/master/LICENSE)
[![styled with prettier](https://img.shields.io/badge/styled_with-prettier-ff69b4.svg)](https://github.com/prettier/prettier)

## How to install
```sh
yarn add @react-pdf/react-pdf
```

## How it works

```jsx
import React from 'react';
import { Document, Page, Text, View, StyleSheet } from '@react-pdf/core';

// Create styles
const styles = StyleSheet.create({
  page: {
    flexDirection: 'row',
    backgroundColor: '#E4E4E4'
  },
  section: {
    margin: 10,
    padding: 10,
    flexGrow: 1
  }
});

// Create Document Component
const MyDocument = () => (
  <Document>
    <Page size="A4" style={styles.page}>
      <View style={styles.section}>
        <Text>Section #1</Text>
      </View>
      <View style={styles.section}>
        <Text>Section #2</Text>
      </View>
    </Page>
  </Document>
);
```

### Render in DOM

<<<<<<< HEAD
=======
**Note:** you need add `transform-loader` like [in example](/examples/dom-bindings/webpack.config.js#L16)

**Note:** Import `Document` from `@react-pdf/dom` instead of the core when used in the DOM

>>>>>>> 727bcee7
```jsx
import React from 'react';
import ReactDOM from 'react-dom';

ReactDOM.render(<MyDocument />, document.getElementById('root'));
```

### Save in a file
```jsx
import React from 'react';
import ReactPDF from '@react-pdf/react-pdf';

ReactPDF.render(<MyDocument />, `${__dirname}/example.pdf`);
```

### Render in mobile
> Coming soon

## Examples
For each example, try opening `output.pdf` to see the result.

<table>
	<tbody>
		<tr>
      <td align="center" valign="top">
        <img width="150" height="150" src="https://github.com/diegomura/react-pdf/blob/master/examples/text/thumb.png">
        <br>
        <a href="https://github.com/diegomura/react-pdf/tree/master/examples/text/">Text</a>
      </td>
      <td align="center" valign="top">
        <img width="150" height="150" src="https://github.com/diegomura/react-pdf/blob/master/examples/images/thumb.png">
        <br>
        <a href="https://github.com/diegomura/react-pdf/tree/master/examples/images/">Images</a>
      </td>
			<td align="center" valign="top">
				<img width="150" height="150" src="https://github.com/diegomura/react-pdf/blob/master/examples/resume/thumb.png">
				<br>
				<a href="https://github.com/diegomura/react-pdf/tree/master/examples/resume/">Resume</a>
			</td>
			<td align="center" valign="top">
				<img width="150" height="150" src="https://github.com/diegomura/react-pdf/blob/master/examples/fractals/thumb.png">
				<br>
				<a href="https://github.com/diegomura/react-pdf/tree/master/examples/fractals/">Fractals</a>
			</td>
		</tr>
	</tbody>
</table>
<table>
	<tbody>
		<tr>
			<td align="center" valign="top">
				<img width="150" height="150" src="https://github.com/diegomura/react-pdf/blob/master/examples/knobs/thumb.png">
				<br>
				<a href="https://github.com/diegomura/react-pdf/tree/master/examples/knobs/">Knobs</a>
			</td>
      <td align="center" valign="top">
        <img width="150" height="150" src="https://github.com/diegomura/react-pdf/blob/master/examples/pageWrap/thumb.png">
        <br>
        <a href="https://github.com/diegomura/react-pdf/tree/master/examples/pageWrap/">Page wrap</a>
      </td>  
		</tr>
	</tbody>
</table>

To run the examples, first clone the project and install the dependencies:
```sh
git clone https://github.com/diegomura/react-pdf.git
cd react-pdf
yarn install
```
Then, run `yarn example -- <example-name>`
```sh
yarn example -- fractals
```

## Contributors

This project exists thanks to all the people who contribute. [[Contribute]](CONTRIBUTING.md).
<a href="https://github.com/diegomura/react-pdf/graphs/contributors"><img src="https://opencollective.com/react-pdf/contributors.svg?width=890" /></a>

## Sponsors

Thank you to all our sponsors! [[Become a sponsors](https://opencollective.com/react-pdf#sponsors)]

<a href="https://opencollective.com/react-pdf#sponsors" target="_blank"><img src="https://opencollective.com/react-pdf/sponsors.svg?width=890"></a>

## Backers

Thank you to all our backers! [[Become a backer](https://opencollective.com/react-pdf#backer)]

<a href="https://opencollective.com/react-pdf#backers" target="_blank"><img src="https://opencollective.com/react-pdf/backers.svg?width=890"></a>

## License

MIT © [Diego Muracciole](http://github.com/diegomura)<|MERGE_RESOLUTION|>--- conflicted
+++ resolved
@@ -47,14 +47,6 @@
 ```
 
 ### Render in DOM
-
-<<<<<<< HEAD
-=======
-**Note:** you need add `transform-loader` like [in example](/examples/dom-bindings/webpack.config.js#L16)
-
-**Note:** Import `Document` from `@react-pdf/dom` instead of the core when used in the DOM
-
->>>>>>> 727bcee7
 ```jsx
 import React from 'react';
 import ReactDOM from 'react-dom';
